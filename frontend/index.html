<!DOCTYPE html>
<html lang="en">
<head>
    <meta charset="UTF-8">
    <meta name="viewport" content="width=device-width, initial-scale=1.0">
    <title>Health Haven</title>
    <link rel="stylesheet" href="/static/css/style.css">
</head>
<body>

    <header>
<<<<<<< HEAD
        <i><a href="/" style="text-decoration: none; color: white;"><div class="logo">HEALTH H</div></a></i>
=======
        <a href="index.html" style="text-decoration: none; color: white;"><div class="logo">HEALTH H</div></a>
>>>>>>> 75a7fe7a
        <nav>
            <a href="service.html">Services</a>
            <a href="mailto:info@healthteam.com">Contact Us</a>
            
            <a href="/signup.html" class="get-started">Get Started</a>
        </nav>
    </header>

    <div class="container">
        <div class="hero">
            <h1>"Take care of your body. It's the only place you have to live." – Jim Rohn</h1>
        </div>

        <div class="feature-gallery">
            <div>
                <a href="#">
                    <img src="/static/img/doc1.jpeg" alt="">
                    <div class="overlay-text">View Details</div>
                </a>
            </div>
            <div>
                <a href="#">
                    <img src="/static/img/doc2.jpeg" alt="">
                    <div class="overlay-text">Read More</div>
                </a>
            </div>
            <div>
                <a href="#">
                    <img src="/static/img/doc3.jpeg" alt="">
                    <div class="overlay-text">Learn more</div>
                </a>
            </div>
            <div>
                <a href="#">
                    <img src="/static/img/doc4.jpeg" alt="">
                    <div class="overlay-text">Explore</div>
                </a>
            </div>
        </div>

        <div class="image-gallery">
            <div class="image-box">
                <img src="/static/img/ban1.jpeg" alt="">
                <p>Vibrant Salad Bowl</p>
            </div>
            <div class="image-box">
                <img src="/static/img/ban2.jpeg" alt="">
                <p>Morning Run Bliss</p>
            </div>
            <div class="image-box">
                <img src="/static/img/ban3.jpeg" alt="">
                <p>Hydration Focus</p>
            </div>
            <div class="image-box">
                <img src="/static/img/ban4.jpeg" alt="">
                <p>Yoga Serenity</p>
            </div>
            <div class="image-box">
                <img src="/static/img/ban5.jpeg" alt="">
                <p>Healthy Snack Plate</p>
            </div>
            <div class="image-box">
                <img src="/static/img/ban6.jpeg" alt="">
                <p>Cycling Adventure</p>
            </div>
            <div class="image-box">
                <img src="/static/img/ban7.jpeg" alt="">
                <p>Juicing for Energy</p>
            </div>
        </div>

        <div class="carousel">
            <div></div>
            <div></div>
            <div></div>
            <div></div>
            <div></div>
        </div>

        <div class="appointment-section">
            <h2>Book An Appointment</h2>
            <div class="appointment-options">
                <div>
                    <i class="fas fa-map-marker-alt"></i>
                    <h3>Where are you located?</h3>
                    <select id="location-select">
                        <option value="">Select Location</option>
                    </select>
                </div>
                <div>
                    <i class="fas fa-calendar-alt"></i>
                    <h3>Flexible Scheduling</h3>
                    <input type="date">
                </div>
                <div>
                    <i class="fas fa-user-md"></i>
                    <h3>Top Doctors</h3>
                    <select id="specialty-select">
                        <option value="">Select Specialty</option>
                    </select>
                </div>
            </div>
            <button class="appointment-button"><a href="/appointment.html" style="text-decoration: none; color: white;">Make an Appointment</a></button>
        </div>
    </div>

    <footer>
        <div class="footer-container">
            <div class="footer-section">
                <h4>Contact the Team</h4>
                <ul>
                    <li>Email: info@healthteam.com</li>
                    <li>Let’s get connected:</li>
                    <li class="social-icons">
                        <a href="https://facebook.com" class="fab fa-facebook-f"></a>
                        <a href="https://X.com" class="fab fa-twitter"></a>
                        <a href="https://instagram.com" class="fab fa-instagram"></a>
                    </li>
                </ul>
            </div>

            <div class="footer-section">
                <h4>Services</h4>
                <ul>
                    <li>Symptom Diagnosis</li>
                    <li>Appointment with Medical Professionals</li>
                    <li>Health information</li>
                    <li>ML for Medicine Research</li>
                </ul>
            </div>

            <div class="footer-section">
                <h4>About</h4>
                <ul>
                    <li>Benefits</li>
                    <li>Careers</li>
                    <li>Help</li>
                    <li>FAQ</li>
                </ul>
            </div>      
        </div>  
    </footer>
    <script src="https://kit.fontawesome.com/a076d05399.js" crossorigin="anonymous"></script>
    <script src="/js/index.js"></script>
</body>  <|MERGE_RESOLUTION|>--- conflicted
+++ resolved
@@ -9,11 +9,7 @@
 <body>
 
     <header>
-<<<<<<< HEAD
-        <i><a href="/" style="text-decoration: none; color: white;"><div class="logo">HEALTH H</div></a></i>
-=======
         <a href="index.html" style="text-decoration: none; color: white;"><div class="logo">HEALTH H</div></a>
->>>>>>> 75a7fe7a
         <nav>
             <a href="service.html">Services</a>
             <a href="mailto:info@healthteam.com">Contact Us</a>
